--- conflicted
+++ resolved
@@ -67,9 +67,5 @@
               value: "{{ .Values.zipkin.maxSpans }}"
       affinity:
       {{- include "nodeaffinity" . | indent 6 }}
-<<<<<<< HEAD
-
-=======
       {{- include "podAntiAffinity" . | indent 6 }}
->>>>>>> bf0ae494
 {{ end }}