#
# addon kiali
#
enabled: false # Note that if using the demo or demo-auth yaml when installing via Helm, this default will be `true`.
replicaCount: 1
hub: docker.io/kiali
tag: v0.16
contextPath: /kiali # The root context path to access the Kiali UI.
nodeSelector: {}

# Specify the pod anti-affinity that allows you to constrain which nodes
# your pod is eligible to be scheduled based on labels on pods that are
# already running on the node rather than based on labels on nodes.
# There are currently two types of anti-affinity:
#    "requiredDuringSchedulingIgnoredDuringExecution"
#    "preferredDuringSchedulingIgnoredDuringExecution"
# which denote “hard” vs. “soft” requirements, you can define your values
# in "podAntiAffinityLabelSelector" and "podAntiAffinityTermLabelSelector"
# correspondingly.
# For example:
# podAntiAffinityLabelSelector:
# - key: security
#   operator: In
#   values: S1,S2
#   topologyKey: "kubernetes.io/hostname"
# This pod anti-affinity rule says that the pod requires not to be scheduled
# onto a node if that node is already running a pod with label having key
# “security” and value “S1”.
podAntiAffinityLabelSelector: []
podAntiAffinityTermLabelSelector: []

ingress:
  enabled: false
  ## Used to create an Ingress record.
  hosts:
    - kiali.local
  annotations:
    # kubernetes.io/ingress.class: nginx
    # kubernetes.io/tls-acme: "true"
  tls:
    # Secrets must be manually created in the namespace.
    # - secretName: kiali-tls
    #   hosts:
    #     - kiali.local

dashboard:
  secretName: kiali # You must create a secret with this name - one is not provided out-of-box.
<<<<<<< HEAD
  usernameKey: username # This is the key name within the secret whose value is the actual username.
  passphraseKey: passphrase # This is the key name within the secret whose value is the actual passphrase.
  viewOnlyMode: false # Bind the service account to a role with only read access
=======
>>>>>>> 04850e14
  grafanaURL:  # If you have Grafana installed and it is accessible to client browsers, then set this to its external URL. Kiali will redirect users to this URL when Grafana metrics are to be shown.
  jaegerURL:  # If you have Jaeger installed and it is accessible to client browsers, then set this property to its external URL. Kiali will redirect users to this URL when Jaeger tracing is to be shown.
prometheusAddr: http://prometheus:9090

# When true, a secret will be created with a default username and password. Useful for demos.
createDemoSecret: false<|MERGE_RESOLUTION|>--- conflicted
+++ resolved
@@ -45,12 +45,9 @@
 
 dashboard:
   secretName: kiali # You must create a secret with this name - one is not provided out-of-box.
-<<<<<<< HEAD
   usernameKey: username # This is the key name within the secret whose value is the actual username.
   passphraseKey: passphrase # This is the key name within the secret whose value is the actual passphrase.
   viewOnlyMode: false # Bind the service account to a role with only read access
-=======
->>>>>>> 04850e14
   grafanaURL:  # If you have Grafana installed and it is accessible to client browsers, then set this to its external URL. Kiali will redirect users to this URL when Grafana metrics are to be shown.
   jaegerURL:  # If you have Jaeger installed and it is accessible to client browsers, then set this property to its external URL. Kiali will redirect users to this URL when Jaeger tracing is to be shown.
 prometheusAddr: http://prometheus:9090
