// Copyright 2017 Istio Authors
//
// Licensed under the Apache License, Version 2.0 (the "License");
// you may not use this file except in compliance with the License.
// You may obtain a copy of the License at
//
//     http://www.apache.org/licenses/LICENSE-2.0
//
// Unless required by applicable law or agreed to in writing, software
// distributed under the License is distributed on an "AS IS" BASIS,
// WITHOUT WARRANTIES OR CONDITIONS OF ANY KIND, either express or implied.
// See the License for the specific language governing permissions and
// limitations under the License.

package main

import (
	"context"
	"fmt"
	"os"
	"strings"
	"time"

	"istio.io/istio/pkg/spiffe"

	"github.com/spf13/cobra"
	"github.com/spf13/cobra/doc"
	corev1 "k8s.io/client-go/kubernetes/typed/core/v1"

	"istio.io/istio/pkg/collateral"
	"istio.io/istio/pkg/ctrlz"
	kubelib "istio.io/istio/pkg/kube"
	"istio.io/istio/pkg/log"
	"istio.io/istio/pkg/probe"
	"istio.io/istio/pkg/version"
	"istio.io/istio/security/pkg/caclient"
	"istio.io/istio/security/pkg/cmd"
	"istio.io/istio/security/pkg/k8s/controller"
	"istio.io/istio/security/pkg/pki/ca"
	probecontroller "istio.io/istio/security/pkg/probe"
	"istio.io/istio/security/pkg/registry"
	"istio.io/istio/security/pkg/registry/kube"
	caserver "istio.io/istio/security/pkg/server/ca"
	"istio.io/istio/security/pkg/server/monitoring"
)

type cliOptions struct { // nolint: maligned
	// Comma separated string containing all listened namespaces
	listenedNamespaces      string
	istioCaStorageNamespace string
	kubeConfigFile          string
	readSigningCertOnly     bool

	certChainFile   string
	signingCertFile string
	signingKeyFile  string
	rootCertFile    string

	selfSignedCA        bool
	selfSignedCACertTTL time.Duration

	workloadCertTTL    time.Duration
	maxWorkloadCertTTL time.Duration
	// The length of certificate rotation grace period, configured as the ratio of the certificate TTL.
	// If workloadCertGracePeriodRatio is 0.2, and cert TTL is 24 hours, then the rotation will happen
	// after 24*(1-0.2) hours since the cert is issued.
	workloadCertGracePeriodRatio float32
	// The minimum grace period for workload cert rotation.
	workloadCertMinGracePeriod time.Duration

	// Comma separated string containing all possible host name that clients may use to connect to.
	grpcHosts  string
	grpcPort   int
	serverOnly bool

	// Whether the CA signs certificates for other CAs.
	signCACerts bool

	cAClientConfig caclient.Config

	// Monitoring port number
	monitoringPort int
	// Enable profiling in monitoring
	enableProfiling bool

	// The path to the file which indicates the liveness of the server by its existence.
	// This will be used for k8s liveness probe. If empty, it does nothing.
	LivenessProbeOptions *probe.Options
	probeCheckInterval   time.Duration

	loggingOptions *log.Options
	ctrlzOptions   *ctrlz.Options

	// Whether to append DNS names to the certificate
	appendDNSNames bool

	// Custom domain options, for control plane and special service accounts
	// comma separated list of SERVICE_ACCOUNT.NAMESPACE:DOMAIN
	customDNSNames string

	// domain to use in SPIFFE identity URLs
	trustDomain string

	// Enable dual-use certs - SPIFFE in SAN and in CommonName
	dualUse bool
}

var (
	opts = cliOptions{
		loggingOptions:       log.DefaultOptions(),
		ctrlzOptions:         ctrlz.DefaultOptions(),
		LivenessProbeOptions: &probe.Options{},
	}

	rootCmd = &cobra.Command{
		Use:   "istio_ca",
		Short: "Istio Certificate Authority (CA).",
		Args:  cobra.ExactArgs(0),
		Run: func(cmd *cobra.Command, args []string) {
			runCA()
		},
	}
	// ServiceAccount/DNS pair for generating DNS names in certificates.
	// TODO: move it to a configmap later when we have more services to support.
	webhookServiceAccounts = []string{
		"istio-sidecar-injector-service-account",
		"istio-galley-service-account",
	}
	webhookServiceNames = []string{
		"istio-sidecar-injector",
		"istio-galley",
	}
)

func fatalf(template string, args ...interface{}) {
	if len(args) > 0 {
		log.Errorf(template, args...)
	} else {
		log.Errorf(template)
	}
	os.Exit(-1)
}

func init() {
	flags := rootCmd.Flags()
	// General configuration.
	flags.StringVar(&opts.listenedNamespaces, "listened-namespace", "", "deprecated")
	flags.MarkDeprecated("listened-namespace", "please use --listened-namespaces instead")

	flags.StringVar(&opts.listenedNamespaces, "listened-namespaces", "",
		"Select the namespaces for the Citadel to listen to, separated by comma. If unspecified, Citadel tries to use the ${"+
			cmd.ListenedNamespaceKey+"} environment variable. If neither is set, Citadel listens to all namespaces.")
	flags.StringVar(&opts.istioCaStorageNamespace, "citadel-storage-namespace", "istio-system", "Namespace where "+
		"the Citadel pod is running. Will not be used if explicit file or other storage mechanism is specified.")

	flags.StringVar(&opts.kubeConfigFile, "kube-config", "",
		"Specifies path to kubeconfig file. This must be specified when not running inside a Kubernetes pod.")
	flags.BoolVar(&opts.readSigningCertOnly, "read-signing-cert-only", false, "When set, Citadel only reads the self-signed signing "+
		"key and cert from Kubernetes secret without generating one (if not exist). This flag avoids racing condition between "+
		"multiple Citadels generating self-signed key and cert. Please make sure one and only one Citadel instance has this flag set "+
		"to false.")

	// Configuration if Citadel accepts key/cert configured through arguments.
	flags.StringVar(&opts.certChainFile, "cert-chain", "", "Path to the certificate chain file.")
	flags.StringVar(&opts.signingCertFile, "signing-cert", "", "Path to the CA signing certificate file.")
	flags.StringVar(&opts.signingKeyFile, "signing-key", "", "Path to the CA signing key file.")

	// Both self-signed or non-self-signed Citadel may take a root certificate file with a list of root certificates.
	flags.StringVar(&opts.rootCertFile, "root-cert", "", "Path to the root certificate file.")

	// Configuration if Citadel acts as a self signed CA.
	flags.BoolVar(&opts.selfSignedCA, "self-signed-ca", false,
		"Indicates whether to use auto-generated self-signed CA certificate. "+
			"When set to true, the '--signing-cert' and '--signing-key' options are ignored.")
	flags.DurationVar(&opts.selfSignedCACertTTL, "self-signed-ca-cert-ttl", cmd.DefaultSelfSignedCACertTTL,
		"The TTL of self-signed CA root certificate.")
	flags.StringVar(&opts.trustDomain, "trust-domain", "",
		"The domain serves to identify the system with SPIFFE.")
	// Upstream CA configuration if Citadel interacts with upstream CA.
	flags.StringVar(&opts.cAClientConfig.CAAddress, "upstream-ca-address", "", "The IP:port address of the upstream "+
		"CA. When set, the CA will rely on the upstream Citadel to provision its own certificate.")
	flags.StringVar(&opts.cAClientConfig.Org, "org", "", "Organization for the certificate.")
	flags.DurationVar(&opts.cAClientConfig.RequestedCertTTL, "requested-ca-cert-ttl", cmd.DefaultRequestedCACertTTL,
		"The requested TTL for the CA certificate.")
	flags.IntVar(&opts.cAClientConfig.RSAKeySize, "key-size", 2048, "Size of generated private key.")

	// Certificate signing configuration.
	flags.DurationVar(&opts.workloadCertTTL, "workload-cert-ttl", cmd.DefaultWorkloadCertTTL,
		"The TTL of issued workload certificates.")
	flags.DurationVar(&opts.maxWorkloadCertTTL, "max-workload-cert-ttl", cmd.DefaultMaxWorkloadCertTTL,
		"The max TTL of issued workload certificates.")
	flags.Float32Var(&opts.workloadCertGracePeriodRatio, "workload-cert-grace-period-ratio",
		cmd.DefaultWorkloadCertGracePeriodRatio, "The workload certificate rotation grace period, as a ratio of the "+
			"workload certificate TTL.")
	flags.DurationVar(&opts.workloadCertMinGracePeriod, "workload-cert-min-grace-period",
		cmd.DefaultWorkloadMinCertGracePeriod, "The minimum workload certificate rotation grace period.")

	// gRPC server for signing CSRs.
	flags.StringVar(&opts.grpcHosts, "grpc-host-identities", "istio-ca,istio-citadel",
		"The list of hostnames for istio ca server, separated by comma.")
	flags.IntVar(&opts.grpcPort, "grpc-port", 8060, "The port number for Citadel GRPC server. "+
		"If unspecified, Citadel will not serve GRPC requests.")
	flags.BoolVar(&opts.serverOnly, "server-only", false, "When set, Citadel only serves as a server without writing "+
		"the Kubernetes secrets.")

	flags.BoolVar(&opts.signCACerts, "sign-ca-certs", false, "Whether Citadel signs certificates for other CAs.")

	// Monitoring configuration
	flags.IntVar(&opts.monitoringPort, "monitoring-port", 15014, "The port number for monitoring Citadel. "+
		"If unspecified, Citadel will disable monitoring.")
	flags.BoolVar(&opts.enableProfiling, "enable-profiling", false, "Enabling profiling when monitoring Citadel.")

	// Liveness Probe configuration
	flags.StringVar(&opts.LivenessProbeOptions.Path, "liveness-probe-path", "",
		"Path to the file for the liveness probe.")
	flags.DurationVar(&opts.LivenessProbeOptions.UpdateInterval, "liveness-probe-interval", 0,
		"Interval of updating file for the liveness probe.")
	flags.DurationVar(&opts.probeCheckInterval, "probe-check-interval", cmd.DefaultProbeCheckInterval,
		"Interval of checking the liveness of the CA.")

	flags.BoolVar(&opts.appendDNSNames, "append-dns-names", true,
		"Append DNS names to the certificates for webhook services.")
	flags.StringVar(&opts.customDNSNames, "custom-dns-names", "",
		"The list of account.namespace:customdns names, separated by comma.")

	// Dual-use certificate signing
	flags.BoolVar(&opts.dualUse, "experimental-dual-use",
		false, "Enable dual-use mode. Generates certificates with a CommonName identical to the SAN.")

	rootCmd.AddCommand(version.CobraCommand())

	rootCmd.AddCommand(collateral.CobraCommand(rootCmd, &doc.GenManHeader{
		Title:   "Citadel",
		Section: "istio_ca CLI",
		Manual:  "Citadel",
	}))

	rootCmd.AddCommand(cmd.NewProbeCmd())

	opts.loggingOptions.AttachCobraFlags(rootCmd)
	opts.ctrlzOptions.AttachCobraFlags(rootCmd)

	cmd.InitializeFlags(rootCmd)
}

func main() {
	if err := rootCmd.Execute(); err != nil {
		log.Errora(err)
		os.Exit(-1)
	}
}

// fqdn returns the k8s cluster dns name for the Citadel service.
func fqdn() string {
	return fmt.Sprintf("istio-citadel.%v.svc.cluster.local", opts.istioCaStorageNamespace)
}

func runCA() {
	if err := log.Configure(opts.loggingOptions); err != nil {
		fatalf("Failed to configure logging (%v)", err)
	}

	_, _ = ctrlz.Run(opts.ctrlzOptions, nil)

	if value, exists := os.LookupEnv(cmd.ListenedNamespaceKey); exists {
		// When -namespace is not set, try to read the namespace from environment variable.
		if opts.listenedNamespaces == "" {
			opts.listenedNamespaces = value
		}
		// Use environment variable for istioCaStorageNamespace if it exists
		opts.istioCaStorageNamespace = value
	}

	listenedNamespaces := strings.Split(opts.listenedNamespaces, ",")

	verifyCommandLineOptions()

	var webhooks map[string]*controller.DNSNameEntry
	if opts.appendDNSNames {
		webhooks = controller.ConstructCustomDNSNames(webhookServiceAccounts,
			webhookServiceNames, opts.istioCaStorageNamespace, opts.customDNSNames)
	}

	cs, err := kubelib.CreateClientset(opts.kubeConfigFile, "")
	if err != nil {
		fatalf("Could not create k8s clientset: %v", err)
	}
	ca := createCA(cs.CoreV1())

	stopCh := make(chan struct{})
	if !opts.serverOnly {
		log.Infof("Creating Kubernetes controller to write issued keys and certs into secret ...")
		// For workloads in K8s, we apply the configured workload cert TTL.
		sc, err := controller.NewSecretController(ca,
			opts.workloadCertTTL,
			opts.workloadCertGracePeriodRatio, opts.workloadCertMinGracePeriod, opts.dualUse,
<<<<<<< HEAD
			cs.CoreV1(), opts.signCACerts, opts.listenedNamespace, webhooks, opts.rootCertFile)
=======
			cs.CoreV1(), opts.signCACerts, listenedNamespaces, webhooks)
>>>>>>> ffba22a9
		if err != nil {
			fatalf("Failed to create secret controller: %v", err)
		}
		sc.Run(stopCh)
	} else {
		log.Info("Citadel is running in server only mode, certificates will not be propagated via secret.")
		if opts.grpcPort <= 0 {
			fatalf("The gRPC port must be set in server-only model.")
		}
	}

	if opts.grpcPort > 0 {
		// start registry if gRPC server is to be started
		reg := registry.GetIdentityRegistry()

		// add certificate identity to the identity registry for the liveness probe check
		if registryErr := reg.AddMapping(probecontroller.LivenessProbeClientIdentity,
			probecontroller.LivenessProbeClientIdentity); registryErr != nil {
			log.Errorf("Failed to add indentity mapping: %v", registryErr)
		}

		ch := make(chan struct{})

		// monitor service objects with "alpha.istio.io/kubernetes-serviceaccounts" and
		// "alpha.istio.io/canonical-serviceaccounts" annotations
		serviceController := kube.NewServiceController(cs.CoreV1(), listenedNamespaces, reg)
		serviceController.Run(ch)

		// monitor service account objects for istio mesh expansion
		serviceAccountController := kube.NewServiceAccountController(cs.CoreV1(), listenedNamespaces, reg)
		serviceAccountController.Run(ch)

		// The CA API uses cert with the max workload cert TTL.
		hostnames := append(strings.Split(opts.grpcHosts, ","), fqdn())
		caServer, startErr := caserver.New(ca, opts.maxWorkloadCertTTL, opts.signCACerts, hostnames, opts.grpcPort, spiffe.GetTrustDomain())
		if startErr != nil {
			fatalf("Failed to create istio ca server: %v", startErr)
		}
		if serverErr := caServer.Run(); serverErr != nil {
			// stop the registry-related controllers
			ch <- struct{}{}

			log.Warnf("Failed to start GRPC server with error: %v", serverErr)
		}
	}

	monitorErrCh := make(chan error)
	// Start the monitoring server.
	if opts.monitoringPort > 0 {
		monitor, mErr := monitoring.NewMonitor(opts.monitoringPort, opts.enableProfiling)
		if mErr != nil {
			fatalf("Unable to setup monitoring: %v", mErr)
		}
		go monitor.Start(monitorErrCh)
		log.Info("Citadel monitor has started.")
		defer monitor.Close()
	}

	log.Info("Citadel has started")

	rotatorErrCh := make(chan error)
	// Start CA client if the upstream CA address is specified.
	if len(opts.cAClientConfig.CAAddress) != 0 {
		config := &opts.cAClientConfig
		config.Env = "onprem"
		config.Platform = "vm"
		config.ForCA = true
		config.CertFile = opts.signingCertFile
		config.KeyFile = opts.signingKeyFile
		config.CertChainFile = opts.certChainFile
		config.RootCertFile = opts.rootCertFile
		config.CSRGracePeriodPercentage = cmd.DefaultCSRGracePeriodPercentage
		config.CSRMaxRetries = cmd.DefaultCSRMaxRetries
		config.CSRInitialRetrialInterval = cmd.DefaultCSRInitialRetrialInterval
		rotator, creationErr := caclient.NewKeyCertBundleRotator(config, ca.GetCAKeyCertBundle())
		if creationErr != nil {
			fatalf("Failed to create key cert bundle rotator: %v", creationErr)
		}
		go rotator.Start(rotatorErrCh)
		log.Info("Key cert bundle rotator has started.")
		defer rotator.Stop()
	}

	// Blocking until receives error.
	for {
		select {
		case <-monitorErrCh:
			fatalf("Monitoring server error: %v", err)
		case <-rotatorErrCh:
			fatalf("Key cert bundle rotator error: %v", err)
		}
	}
}

func createCA(client corev1.CoreV1Interface) *ca.IstioCA {
	var caOpts *ca.IstioCAOptions
	var err error

	if opts.selfSignedCA {
		log.Info("Use self-signed certificate as the CA certificate")
		spiffe.SetTrustDomain(spiffe.DetermineTrustDomain(opts.trustDomain, true))
		// Abort after 20 minutes.
		ctx, cancel := context.WithTimeout(context.Background(), time.Minute*20)
		defer cancel()
		var checkInterval time.Duration
		if opts.readSigningCertOnly {
			checkInterval = ca.ReadSigningCertCheckInterval
		} else {
			checkInterval = -1
		}
		caOpts, err = ca.NewSelfSignedIstioCAOptions(ctx, opts.selfSignedCACertTTL, opts.workloadCertTTL,
			opts.maxWorkloadCertTTL, spiffe.GetTrustDomain(), opts.dualUse,
			opts.istioCaStorageNamespace, checkInterval, client, opts.rootCertFile)
		if err != nil {
			fatalf("Failed to create a self-signed Citadel (error: %v)", err)
		}
	} else {
		log.Info("Use certificate from argument as the CA certificate")
		caOpts, err = ca.NewPluggedCertIstioCAOptions(opts.certChainFile, opts.signingCertFile, opts.signingKeyFile,
			opts.rootCertFile, opts.workloadCertTTL, opts.maxWorkloadCertTTL, opts.istioCaStorageNamespace, client)
		if err != nil {
			fatalf("Failed to create an Citadel (error: %v)", err)
		}
	}

	caOpts.LivenessProbeOptions = opts.LivenessProbeOptions
	caOpts.ProbeCheckInterval = opts.probeCheckInterval

	istioCA, err := ca.NewIstioCA(caOpts)
	if err != nil {
		log.Errorf("Failed to create an Citadel (error: %v)", err)
	}

	if opts.LivenessProbeOptions.IsValid() {
		livenessProbeChecker, err := probecontroller.NewLivenessCheckController(
			opts.probeCheckInterval, fmt.Sprintf("%v:%v", fqdn(), opts.grpcPort), istioCA,
			opts.LivenessProbeOptions, probecontroller.GrpcProtocolProvider)
		if err != nil {
			log.Errorf("failed to create an liveness probe check controller (error: %v)", err)
		} else {
			livenessProbeChecker.Run()
		}
	}

	return istioCA
}

func verifyCommandLineOptions() {
	if opts.selfSignedCA {
		return
	}

	if opts.signingCertFile == "" {
		fatalf(
			"No signing cert has been specified. Either specify a cert file via '-signing-cert' option " +
				"or use '-self-signed-ca'")
	}

	if opts.signingKeyFile == "" {
		fatalf(
			"No signing key has been specified. Either specify a key file via '-signing-key' option " +
				"or use '-self-signed-ca'")
	}

	if opts.rootCertFile == "" {
		fatalf(
			"No root cert has been specified. Either specify a root cert file via '-root-cert' option " +
				"or use '-self-signed-ca'")
	}

	if opts.workloadCertGracePeriodRatio < 0 || opts.workloadCertGracePeriodRatio > 1 {
		fatalf("Workload cert grace period ratio %f is invalid. It should be within [0, 1]",
			opts.workloadCertGracePeriodRatio)
	}
}<|MERGE_RESOLUTION|>--- conflicted
+++ resolved
@@ -294,11 +294,7 @@
 		sc, err := controller.NewSecretController(ca,
 			opts.workloadCertTTL,
 			opts.workloadCertGracePeriodRatio, opts.workloadCertMinGracePeriod, opts.dualUse,
-<<<<<<< HEAD
-			cs.CoreV1(), opts.signCACerts, opts.listenedNamespace, webhooks, opts.rootCertFile)
-=======
-			cs.CoreV1(), opts.signCACerts, listenedNamespaces, webhooks)
->>>>>>> ffba22a9
+			cs.CoreV1(), opts.signCACerts, listenedNamespaces, webhooks, opts.rootCertFile)
 		if err != nil {
 			fatalf("Failed to create secret controller: %v", err)
 		}
